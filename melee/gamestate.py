""" Gamestate is a single snapshot in time of the game that represents all necessary information
        to make gameplay decisions
"""
import melee
from melee import enums
from melee.enums import Action, Character

class GameState:
    """Represents the state of a running game of Melee at a given moment in time"""
    def __init__(self):
        self.frame = 0
        """int: The current frame number. Monotonically increases. Can be negative."""
        self.stage = enums.Stage.FINAL_DESTINATION
        """enums.Stage: The current stage being played on"""
        self.menu_state = enums.Menu.IN_GAME
        """enums.MenuState: The current menu scene, such as IN_GAME, or STAGE_SELECT"""
        self.player = dict()
        """(dict of int - gamestate.PlayerState): Dict of PlayerState objects. Key is controller port"""
        self.projectiles = []
        """(list of Projectile): All projectiles (items) currently existing"""
        self.stage_select_cursor_x = 0.0
        """(float): Stage select cursor's X coordinate. Ranges from -27 to 27"""
        self.stage_select_cursor_y = 0.0
        """(float): Stage select cursor's Y coordinate. Ranges from -19 to 19"""
        self.ready_to_start = False
        """(bool): Is the 'ready to start' banner showing at the character select screen?"""
        self.distance = 0.0
        """(float): Euclidian distance between the two players. (or closest one for climbers)"""
        self.player[1] = PlayerState()
        self.player[2] = PlayerState()
        self.player[3] = PlayerState()
        self.player[4] = PlayerState()
        self.player[5] = PlayerState()
        self.player[6] = PlayerState()
        self.player[7] = PlayerState()
        self.player[8] = PlayerState()
        self._newframe = True

class PlayerState:
    """ Represents the state of a single player """
    def __init__(self):
        # This value is what the character currently is IN GAME
        #   So this will have no meaning while in menus
        #   Also, this will change dynamically if you change characters
        #       IE: Shiek/Zelda
        self.character = enums.Character.UNKNOWN_CHARACTER
        """(enum.Character): The player's current character"""
        # This value is what character is selected at the character select screen
        #   Don't use this value when in-game
        #TODO Remove this and just use character
        self.character_selected = enums.Character.UNKNOWN_CHARACTER
        self.x = 0
        """(float): The character's X position"""
        self.y = 0
        """(float): The character's Y position"""
        self.percent = 0
        """(int): The player's damage"""
        self.shield_strength = 60.
        """(float): The player's shield strength (max 60). Shield breaks at 0"""
        self.stock = 0
        """(int): The player's remaining stock count"""
        self.facing = True
        """(bool): Is the character facing right? (left is False). Characters in Melee must always be facing left or right"""
        self.action = enums.Action.UNKNOWN_ANIMATION
        """(enum.Action): The current action (or animation) the character is in"""
        self.action_frame = 0
        """(int): What frame of the Action is the character in? Indexed from 1."""
        self.invulnerable = False
        """(bool): Is the player invulnerable?"""
        self.invulnerability_left = 0
        """(int): How many frames of invulnerability are left."""
        self.hitlag = False
        """(bool): Is the player currently in hitlag?"""
        self.hitstun_frames_left = 0
        """(int): How many more frames of hitstun there is"""
        self.jumps_left = 0
        """(int): Number of jumps available. Including ground jump. Will be 2 for most characters on ground."""
        self.on_ground = True
        """(bool): Is the character on the ground?"""
        self.speed_air_x_self = 0
        """(float): Self-induced horizontal air speed"""
        self.speed_y_self = 0
        """(float): Self-induced vertical speed"""
        self.speed_x_attack = 0
        """(float): Attack-induced horizontal speed"""
        self.speed_y_attack = 0
        """(float): Attack-induced vertical speed"""
        self.speed_ground_x_self = 0
        """(float): Self-induced horizontal ground speed"""
        self.cursor_x = 0
        """(float): Cursor X value"""
        self.cursor_y = 0
        """(float): Cursor Y value"""
        self.coin_down = False
        """(bool): Is the player's character selection coin placed down? (Does not work in Slippi selection screen)"""
        self.controller_status = enums.ControllerStatus.CONTROLLER_UNPLUGGED
        """(enums.ControllerStatus): Status of the player's controller."""
        self.off_stage = False
        """(bool): Helper variable to say if the character is 'off stage'. """
        self.iasa = 0
        self.moonwalkwarning = False
        """(bool): Helper variable to tell you that if you dash back right now, it'll moon walk"""
        self.controller_state = melee.controller.ControllerState()
        """(controller.ControllerState): What buttons were pressed for this character"""
<<<<<<< HEAD
        self.submenu = enums.SubMenu.UNKNOWN_SUBMENU
        """(enums.SubMenu): The current sub-menu"""
=======
        self.ecb_right = (0, 0)
        """(float, float): Right edge of the ECB. (x, y) offset from player's center."""
        self.ecb_left = (0, 0)
        """(float, float): Left edge of the ECB. (x, y) offset from player's center."""
        self.ecb_top = (0, 0)
        """(float, float): Top edge of the ECB. (x, y) offset from player's center."""
        self.ecb_bottom = (0, 0)
        """(float, float): Bottom edge of the ECB. (x, y) offset from player's center."""

>>>>>>> 99146ddd
        self.hitbox_1_size = 0
        self.hitbox_2_size = 0
        self.hitbox_3_size = 0
        self.hitbox_4_size = 0
        self.hitbox_1_status = False
        self.hitbox_2_status = False
        self.hitbox_3_status = False
        self.hitbox_4_status = False
        self.hitbox_1_x = 0
        self.hitbox_1_y = 0
        self.hitbox_2_x = 0
        self.hitbox_2_y = 0
        self.hitbox_3_x = 0
        self.hitbox_3_y = 0
        self.hitbox_4_x = 0
        self.hitbox_4_y = 0
        self.prev_action = Action.UNKNOWN_ANIMATION

        # For internal use only, ignore these
        self._next_x = 0
        self._next_y = 0
        self._prev_x = 0
        self._prev_x = 0

class Projectile:
    """ Represents the state of a projectile (items, lasers, etc...) """
    def __init(self):
        self.x = 0
        """(float): Projectile's X position"""
        self.y = 0
        """(float): Projectile's Y position"""
        self.x_speed = 0
        """(float): Projectile's horizontal speed"""
        self.y_speed = 0
        """(float): Projectile's vertical speed"""
        self.owner = -1
        """(int): Player port of the projectile's owner. -1 for no owner"""
        self.subtype = enums.ProjectileSubtype.UNKNOWN_PROJECTILE
        """(enums.ProjectileSubtype): Which actual projectile type this is"""

def port_detector(gamestate, controller, character):
    """Autodiscover what port the given controller is on

    Slippi Online assigns us a random port when playing online. Find out which we are

    Returns:
        [1-4]: The given controller belongs to the returned port
        0: We don't know yet, and we pressed a button to discover. Don't press
        any other buttons this frame or it'll mess this up!!

    Args:
        gamestate: Current gamestate
        controller: The controller we want to test
        character: The character we know we picked
    """
    for i, player in gamestate.player.items():
        if player.character == character:
            return i

    # TODO Do some movement

    return 1<|MERGE_RESOLUTION|>--- conflicted
+++ resolved
@@ -102,10 +102,6 @@
         """(bool): Helper variable to tell you that if you dash back right now, it'll moon walk"""
         self.controller_state = melee.controller.ControllerState()
         """(controller.ControllerState): What buttons were pressed for this character"""
-<<<<<<< HEAD
-        self.submenu = enums.SubMenu.UNKNOWN_SUBMENU
-        """(enums.SubMenu): The current sub-menu"""
-=======
         self.ecb_right = (0, 0)
         """(float, float): Right edge of the ECB. (x, y) offset from player's center."""
         self.ecb_left = (0, 0)
@@ -114,8 +110,8 @@
         """(float, float): Top edge of the ECB. (x, y) offset from player's center."""
         self.ecb_bottom = (0, 0)
         """(float, float): Bottom edge of the ECB. (x, y) offset from player's center."""
-
->>>>>>> 99146ddd
+        self.submenu = enums.SubMenu.UNKNOWN_SUBMENU
+        """(enums.SubMenu): The current sub-menu"""
         self.hitbox_1_size = 0
         self.hitbox_2_size = 0
         self.hitbox_3_size = 0
